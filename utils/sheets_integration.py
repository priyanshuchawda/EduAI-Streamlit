import gspread
from google.oauth2.service_account import Credentials
import pandas as pd
from typing import Dict, List, Any
import os
import json
from datetime import datetime, date
import streamlit as st
from dotenv import load_dotenv

# Load environment variables only if not in Streamlit Cloud
if not hasattr(st, 'secrets'):
    load_dotenv()

def get_google_sheets_client():
    """Initialize and return Google Sheets client"""
    SCOPES = [
        'https://www.googleapis.com/auth/spreadsheets',
        'https://www.googleapis.com/auth/drive'
    ]
    
    try:
        # Get credentials info from environment or secrets
        if hasattr(st, 'secrets'):
<<<<<<< HEAD
            # We're on Streamlit Cloud, use direct secrets
            credentials_info = {
                "type": st.secrets["GOOGLE_TYPE"],
                "project_id": st.secrets["GOOGLE_PROJECT_ID"],
                "private_key_id": st.secrets["GOOGLE_PRIVATE_KEY_ID"],
                "private_key": st.secrets["GOOGLE_PRIVATE_KEY"],
                "client_email": st.secrets["GOOGLE_CLIENT_EMAIL"],
                "client_id": st.secrets["GOOGLE_CLIENT_ID"],
                "auth_uri": st.secrets["GOOGLE_AUTH_URI"],
                "token_uri": st.secrets["GOOGLE_TOKEN_URI"],
                "auth_provider_x509_cert_url": st.secrets["GOOGLE_AUTH_PROVIDER_CERT_URL"],
                "client_x509_cert_url": st.secrets["GOOGLE_CLIENT_CERT_URL"],
                "universe_domain": st.secrets.get("GOOGLE_UNIVERSE_DOMAIN", "googleapis.com")
=======
            # We're on Streamlit Cloud, use structured secrets
            creds_config = st.secrets["GOOGLE_SHEETS_SERVICE_ACCOUNT"]
            credentials_info = {
                "type": creds_config["TYPE"],
                "project_id": creds_config["PROJECT_ID"],
                "private_key_id": creds_config["PRIVATE_KEY_ID"],
                "private_key": creds_config["PRIVATE_KEY"],
                "client_email": creds_config["CLIENT_EMAIL"],
                "client_id": creds_config["CLIENT_ID"],
                "auth_uri": creds_config["AUTH_URI"],
                "token_uri": creds_config["TOKEN_URI"],
                "auth_provider_x509_cert_url": creds_config["AUTH_PROVIDER_CERT_URL"],
                "client_x509_cert_url": creds_config["CLIENT_CERT_URL"],
                "universe_domain": creds_config.get("UNIVERSE_DOMAIN", "googleapis.com")
>>>>>>> 9e4e10c9
            }
            spreadsheet_id = st.secrets["GOOGLE_SHEETS_SPREADSHEET_ID"]
        else:
            # We're running locally, use environment variables
            credentials_info = {
                "type": os.getenv('GOOGLE_TYPE'),
                "project_id": os.getenv('GOOGLE_PROJECT_ID'),
                "private_key_id": os.getenv('GOOGLE_PRIVATE_KEY_ID'),
                "private_key": os.getenv('GOOGLE_PRIVATE_KEY'),
                "client_email": os.getenv('GOOGLE_CLIENT_EMAIL'),
                "client_id": os.getenv('GOOGLE_CLIENT_ID'),
                "auth_uri": os.getenv('GOOGLE_AUTH_URI'),
                "token_uri": os.getenv('GOOGLE_TOKEN_URI'),
                "auth_provider_x509_cert_url": os.getenv('GOOGLE_AUTH_PROVIDER_CERT_URL'),
                "client_x509_cert_url": os.getenv('GOOGLE_CLIENT_CERT_URL'),
                "universe_domain": os.getenv('GOOGLE_UNIVERSE_DOMAIN', "googleapis.com")
            }
            spreadsheet_id = os.getenv('GOOGLE_SHEETS_SPREADSHEET_ID')

        if not spreadsheet_id:
            raise Exception("Missing GOOGLE_SHEETS_SPREADSHEET_ID in configuration")
            
        # Clean up private key if needed (replace escaped newlines)
        if credentials_info["private_key"] and "\\n" in credentials_info["private_key"]:
            credentials_info["private_key"] = credentials_info["private_key"].replace("\\n", "\n")
            
        # Validate required fields
        required_fields = ["type", "project_id", "private_key_id", "private_key", "client_email"]
        missing_fields = [field for field in required_fields if not credentials_info.get(field)]
        if missing_fields:
            raise Exception(f"Missing required Google credentials fields: {', '.join(missing_fields)}")

        creds = Credentials.from_service_account_info(credentials_info, scopes=SCOPES)
        return gspread.authorize(creds)
        
    except Exception as e:
        st.error("⚠️ Failed to initialize Google Sheets client. Please check your credentials.")
        raise Exception(f"Error initializing Google Sheets client: {str(e)}")

def get_or_create_student_sheet(student_name: str) -> gspread.Worksheet:
    """Get or create a sheet for the student"""
    try:
        client = get_google_sheets_client()
        
<<<<<<< HEAD
        # Use the specific spreadsheet ID from secrets or env
        spreadsheet_id = st.secrets["GOOGLE_SHEETS_SPREADSHEET_ID"] if hasattr(st, 'secrets') else os.getenv('GOOGLE_SHEETS_SPREADSHEET_ID')
        spreadsheet = client.open_by_key(spreadsheet_id)
=======
        # Use the specific spreadsheet ID
        spreadsheet = client.open_by_key(os.getenv('GOOGLE_SHEETS_SPREADSHEET_ID'))
>>>>>>> 9e4e10c9
        
        # Try to get the Teacher worksheet
        try:
            worksheet = spreadsheet.worksheet('Teacher')
        except gspread.WorksheetNotFound:
            # Create Teacher worksheet if it doesn't exist
            worksheet = spreadsheet.add_worksheet(
                title='Teacher',
                rows=1000,  # Initial row count
                cols=10     # Initial column count
            )
            # Set up headers
            headers = [
                'Date', 'Student Name', 'Assignment Score', 'Strengths', 'Weaknesses', 
                'Predicted Score', 'Improvement Plan', 'Learning Strategy',
                'Motivational Message', 'Notes'
            ]
            worksheet.update('A1:J1', [headers])
        
        return worksheet
        
    except Exception as e:
        raise Exception(f"Error accessing Google Sheets: {str(e)}")

def get_syllabus_sheet() -> gspread.Worksheet:
    """Get or create the syllabus worksheet"""
    try:
        client = get_google_sheets_client()
<<<<<<< HEAD
        # Use spreadsheet ID from secrets or env
        spreadsheet_id = st.secrets["GOOGLE_SHEETS_SPREADSHEET_ID"] if hasattr(st, 'secrets') else os.getenv('GOOGLE_SHEETS_SPREADSHEET_ID')
        spreadsheet = client.open_by_key(spreadsheet_id)
=======
        spreadsheet = client.open_by_key(os.getenv('GOOGLE_SHEETS_SPREADSHEET_ID'))
>>>>>>> 9e4e10c9
        
        try:
            worksheet = spreadsheet.worksheet('Syllabus')
        except gspread.WorksheetNotFound:
            # Create Syllabus worksheet if it doesn't exist
            worksheet = spreadsheet.add_worksheet(
                title='Syllabus',
                rows=1000,
                cols=6
            )
            # Set up headers
            headers = ['Topic', 'Duration', 'Subject', 'Planned Date', 'Status', 'Last Updated']
            worksheet.update('A1:F1', [headers])
        
        return worksheet
    except Exception as e:
        raise Exception(f"Error accessing Google Sheets: {str(e)}")

def get_syllabus_data() -> pd.DataFrame:
    """Get all syllabus data as a pandas DataFrame"""
    try:
        worksheet = get_syllabus_sheet()
        records = worksheet.get_all_records()
        if not records:
            return pd.DataFrame(columns=['Topic', 'Duration', 'Subject', 'Planned Date', 'Status', 'Last Updated'])
        df = pd.DataFrame(records)
        return df
    except Exception as e:
        raise Exception(f"Error retrieving syllabus data: {str(e)}")

def save_syllabus_topic(
    topic: str, 
    duration: int, 
    subject: str, 
    planned_date: date,
    status: str = "Not Started",
    update: bool = False
) -> bool:
    """Save or update a syllabus topic"""
    try:
        worksheet = get_syllabus_sheet()
        
        # Format data
        row_data = [
            topic,
            duration,
            subject,
            planned_date.strftime('%Y-%m-%d'),
            status,
            datetime.now().strftime('%Y-%m-%d %H:%M:%S')
        ]
        
        if update:
            # Find the row with matching topic and update it
            cell = worksheet.find(topic)
            if cell:
                worksheet.update(f'A{cell.row}:F{cell.row}', [row_data])
        else:
            # Append new row
            worksheet.append_row(row_data)
            
        return True
        
    except Exception as e:
        raise Exception(f"Error saving syllabus topic: {str(e)}")

def save_student_analysis(
    student_name: str,
    analysis_results: Dict[str, Any],
    assignment_score: float,
    syllabus_completion: float
) -> bool:
    """Save student analysis results to Google Sheets"""
    try:
        worksheet = get_or_create_student_sheet(student_name)
        
        # Prepare row data
        row_data = [
            datetime.now().strftime('%Y-%m-%d %H:%M:%S'),
            student_name,  # Added student name column
            assignment_score,
            ', '.join(analysis_results['Strengths']),
            ', '.join(analysis_results['Weaknesses']),
            analysis_results['Predicted_Score'],
            ', '.join(analysis_results['Improvement_Plan']),
            analysis_results['Learning_Strategy'],
            analysis_results['Motivational_Message'],
            ''  # Empty notes column
        ]
        
        # Append new row
        worksheet.append_row(row_data)
        return True
        
    except Exception as e:
        raise Exception(f"Error saving to Google Sheets: {str(e)}")

def get_student_history(student_name: str) -> pd.DataFrame:
    """Retrieve student's historical data as a pandas DataFrame"""
    try:
        worksheet = get_or_create_student_sheet(student_name)
        records = worksheet.get_all_records()
        return pd.DataFrame(records)
    except Exception as e:
        raise Exception(f"Error retrieving student history: {str(e)}")

def analyze_student_performance(
    student_name: str,
    assignment_scores: List[float],
    strong_topics: List[str],
    weak_topics: List[str],
    pyq_performance: Dict[str, float],
    syllabus_completion: float
) -> Dict[str, Any]:
    """Generate AI analysis of student performance using Gemini"""
    from src.config.client import client, model
    from google.genai import types
    
    # Create the analysis prompt
    prompt = f"""You are an advanced AI tutor specializing in student performance analysis.

### Student Data:
- Name: {student_name}
- Past Assignment Scores: {assignment_scores}
- Strong Topics: {strong_topics}
- Weak Topics: {weak_topics}
- Past Year Question Performance: {json.dumps(pyq_performance)}
- Syllabus Completion: {syllabus_completion}%

### Required Analysis Format:
Please provide a detailed analysis in the following JSON structure:
{{
    "Overall_Assessment": "A detailed 2-3 sentence overview of the student's performance",
    "Strengths": [
        "List 3-4 specific strengths with clear examples",
        "Each strength should be concrete and actionable"
    ],
    "Weaknesses": [
        "List 3-4 specific areas for improvement",
        "Each weakness should be accompanied by improvement potential"
    ],
    "Predicted_Score": "A number between 0-100 based on trend analysis",
    "Improvement_Plan": [
        "3-4 specific action items",
        "Each should be detailed and actionable"
    ],
    "Learning_Strategy": "A paragraph explaining recommended learning approach",
    "Motivational_Message": "A personalized encouraging message"
}}

### Analysis Guidelines:
1. Be specific and actionable in feedback
2. Focus on observable patterns
3. Provide constructive criticism
4. Include positive reinforcement
5. Base predictions on historical data
6. Keep feedback professional and encouraging

Please analyze the student's performance and provide the response in the exact JSON format specified above."""

    contents = [
        types.Content(
            role="user",
            parts=[{"text": prompt}]  # Changed this line to use dictionary format
        )
    ]
    
    config = types.GenerateContentConfig(
        temperature=0.7,
        top_p=0.95,
        top_k=40,
        max_output_tokens=2048,
        response_mime_type="application/json"
    )
    
    try:
        response = client.models.generate_content(
            model=model,
            contents=contents,
            config=config
        )
        
        # Parse response and ensure it's valid JSON
        try:
            analysis = json.loads(response.text)
            
            # Ensure all required fields are present
            required_fields = [
                'Overall_Assessment', 'Strengths', 'Weaknesses',
                'Predicted_Score', 'Improvement_Plan',
                'Learning_Strategy', 'Motivational_Message'
            ]
            
            # Add default values for any missing fields
            for field in required_fields:
                if field not in analysis:
                    if field in ['Strengths', 'Weaknesses', 'Improvement_Plan']:
                        analysis[field] = ["Needs more data to analyze"]
                    elif field == 'Predicted_Score':
                        analysis[field] = '70'
                    else:
                        analysis[field] = "More data needed for detailed analysis"
            
            # Save analysis to Google Sheets
            current_score = assignment_scores[-1] if assignment_scores else 0
            save_student_analysis(
                student_name=student_name,
                analysis_results=analysis,
                assignment_score=current_score,
                syllabus_completion=syllabus_completion
            )
            
            return analysis
            
        except json.JSONDecodeError:
            return {
                'Overall_Assessment': 'Unable to generate analysis at this time',
                'Strengths': ['More data needed'],
                'Weaknesses': ['More data needed'],
                'Predicted_Score': '70',
                'Improvement_Plan': ['Complete more assignments for detailed analysis'],
                'Learning_Strategy': 'Continue working on assignments to receive personalized strategy',
                'Motivational_Message': 'Keep up the good work! Every assignment helps build a better analysis.'
            }
        
    except Exception as e:
        raise Exception(f"Error analyzing student performance: {str(e)}")

def save_analysis_to_sheets(student_name: str, analysis_results: Dict[str, Any]) -> bool:
    """
    Save the complete analysis results to Google Sheets
    
    Args:
        student_name (str): Name of the student
        analysis_results (Dict[str, Any]): Complete analysis results including performance metrics
        
    Returns:
        bool: True if save was successful, False otherwise
    """
    try:
        # Calculate overall progress and completion metrics
        latest_score = float(analysis_results['Predicted_Score'])
        
        # Save to Google Sheets using existing function
        return save_student_analysis(
            student_name=student_name,
            analysis_results=analysis_results,
            assignment_score=latest_score,
            syllabus_completion=0  # This can be updated when syllabus tracking is implemented
        )
        
    except Exception as e:
        raise Exception(f"Error saving analysis to sheets: {str(e)}")

def get_or_create_subject_sheet(subject: str) -> gspread.Worksheet:
    """Get or create a sheet for a specific subject"""
    try:
        client = get_google_sheets_client()
<<<<<<< HEAD
        # Use spreadsheet ID from secrets or env
        spreadsheet_id = st.secrets["GOOGLE_SHEETS_SPREADSHEET_ID"] if hasattr(st, 'secrets') else os.getenv('GOOGLE_SHEETS_SPREADSHEET_ID')
        spreadsheet = client.open_by_key(spreadsheet_id)
=======
        spreadsheet = client.open_by_key(os.getenv('GOOGLE_SHEETS_SPREADSHEET_ID'))
>>>>>>> 9e4e10c9
        
        # Try to get the subject worksheet
        try:
            worksheet = spreadsheet.worksheet(subject)
        except gspread.WorksheetNotFound:
            # Create subject worksheet if it doesn't exist
            worksheet = spreadsheet.add_worksheet(
                title=subject,
                rows=1000,
                cols=16  # Added column for roll number
            )
            # Set up headers for comprehensive student tracking
            headers = [
                'Date',
                'Student Name',
                'Roll Number',  # New column
                'Assignment Title',
                'Grade',
                'Percentage',
                'Summary',
                'Strengths',
                'Areas for Improvement',
                'Key Topics Mastered',
                'Topics Needing Work',
                'Teacher Comments',
                'AI Suggestions',
                'Previous Performance Trend',
                'Recommended Resources',
                'Notes'
            ]
            worksheet.update('A1:P1', [headers])
            
            # Format header row
            worksheet.format('A1:P1', {
                "backgroundColor": {"red": 0.9, "green": 0.9, "blue": 0.9},
                "horizontalAlignment": "CENTER",
                "textFormat": {"bold": True}
            })
            
            # Set column widths using resize_column
            try:
                worksheet.resize(cols=16)  # Ensure we have enough columns
                # Set specific column widths (pixel values are approximate)
                col_widths = {
                    'B': 250,  # Student Name
                    'C': 150,  # Roll Number
                    'D': 300,  # Assignment Title
                    'G': 400,  # Summary
                    'H': 300,  # Strengths
                    'I': 300   # Areas for Improvement
                }
                
                for col, width in col_widths.items():
                    col_index = ord(col) - ord('A') + 1
                    worksheet.update_column_properties(col_index, {
                        "pixelSize": width
                    })
            except Exception as e:
                print(f"Warning: Could not set column widths: {str(e)}")
                # Continue even if column resizing fails
            
        return worksheet
        
    except Exception as e:
        raise Exception(f"Error accessing Google Sheets for subject {subject}: {str(e)}")

def save_grading_result(
    student_name: str,
    roll_number: str,
    subject: str,
    grading_data: Dict[str, Any],
    assignment_title: str
) -> bool:
    """Save assignment grading results to subject-specific sheet"""
    try:
        worksheet = get_or_create_subject_sheet(subject)
        
        # Get student's previous performance data
        previous_data = get_student_subject_history(student_name, subject)
        performance_trend = analyze_performance_trend(previous_data) if not previous_data.empty else "First submission"
        
        # Prepare row data
        row_data = [
            datetime.now().strftime('%Y-%m-%d %H:%M:%S'),
            student_name,
            roll_number,
            assignment_title,
            grading_data.get('grade', 'N/A'),
            grading_data.get('percentage', '0%'),
            grading_data.get('summary', 'No summary available'),
            ', '.join([s for s in grading_data.get('strengths', []) if s]),
            ', '.join([i for i in grading_data.get('improvements', []) if i]),
            ', '.join([q['question_text'] for q in grading_data.get('questions', []) 
                      if q.get('evaluation', {}).get('correctness') == 'correct']),
            ', '.join([q['question_text'] for q in grading_data.get('questions', []) 
                      if q.get('evaluation', {}).get('correctness') == 'incorrect']),
            '',  # Teacher comments (blank initially)
            ', '.join(grading_data.get('improvement_plan', {}).get('recommended_practice', [])),
            performance_trend,
            ', '.join(grading_data.get('improvement_plan', {}).get('resources', [])),
            ''   # Notes (blank initially)
        ]
        
        # Append new row
        worksheet.append_row(row_data)
        return True
        
    except Exception as e:
        raise Exception(f"Error saving grading results to sheets: {str(e)}")

def get_student_subject_history(student_name: str, subject: str) -> pd.DataFrame:
    """Retrieve student's historical data for a specific subject"""
    try:
        worksheet = get_or_create_subject_sheet(subject)
        records = worksheet.get_all_records()
        df = pd.DataFrame(records)
        if not df.empty:
            # Filter by both student name and roll number if available
            return df[df['Student Name'] == student_name]
        return df
    except Exception as e:
        raise Exception(f"Error retrieving student subject history: {str(e)}")

def analyze_performance_trend(history_df: pd.DataFrame) -> str:
    """Analyze student's performance trend from historical data"""
    if history_df.empty:
        return "No previous data"
        
    try:
        # Convert percentage strings to float values
        percentages = history_df['Percentage'].str.rstrip('%').astype(float)
        
        if len(percentages) < 2:
            return "Not enough data for trend analysis"
            
        # Calculate trend
        recent_avg = percentages.tail(2).mean()
        older_avg = percentages.head(len(percentages) - 2).mean() if len(percentages) > 2 else percentages.iloc[0]
        
        diff = recent_avg - older_avg
        if diff > 5:
            return "Improving"
        elif diff < -5:
            return "Declining"
        else:
            return "Stable"
            
    except Exception:
        return "Unable to calculate trend"<|MERGE_RESOLUTION|>--- conflicted
+++ resolved
@@ -20,63 +20,12 @@
     ]
     
     try:
-        # Get credentials info from environment or secrets
-        if hasattr(st, 'secrets'):
-<<<<<<< HEAD
-            # We're on Streamlit Cloud, use direct secrets
-            credentials_info = {
-                "type": st.secrets["GOOGLE_TYPE"],
-                "project_id": st.secrets["GOOGLE_PROJECT_ID"],
-                "private_key_id": st.secrets["GOOGLE_PRIVATE_KEY_ID"],
-                "private_key": st.secrets["GOOGLE_PRIVATE_KEY"],
-                "client_email": st.secrets["GOOGLE_CLIENT_EMAIL"],
-                "client_id": st.secrets["GOOGLE_CLIENT_ID"],
-                "auth_uri": st.secrets["GOOGLE_AUTH_URI"],
-                "token_uri": st.secrets["GOOGLE_TOKEN_URI"],
-                "auth_provider_x509_cert_url": st.secrets["GOOGLE_AUTH_PROVIDER_CERT_URL"],
-                "client_x509_cert_url": st.secrets["GOOGLE_CLIENT_CERT_URL"],
-                "universe_domain": st.secrets.get("GOOGLE_UNIVERSE_DOMAIN", "googleapis.com")
-=======
-            # We're on Streamlit Cloud, use structured secrets
-            creds_config = st.secrets["GOOGLE_SHEETS_SERVICE_ACCOUNT"]
-            credentials_info = {
-                "type": creds_config["TYPE"],
-                "project_id": creds_config["PROJECT_ID"],
-                "private_key_id": creds_config["PRIVATE_KEY_ID"],
-                "private_key": creds_config["PRIVATE_KEY"],
-                "client_email": creds_config["CLIENT_EMAIL"],
-                "client_id": creds_config["CLIENT_ID"],
-                "auth_uri": creds_config["AUTH_URI"],
-                "token_uri": creds_config["TOKEN_URI"],
-                "auth_provider_x509_cert_url": creds_config["AUTH_PROVIDER_CERT_URL"],
-                "client_x509_cert_url": creds_config["CLIENT_CERT_URL"],
-                "universe_domain": creds_config.get("UNIVERSE_DOMAIN", "googleapis.com")
->>>>>>> 9e4e10c9
-            }
-            spreadsheet_id = st.secrets["GOOGLE_SHEETS_SPREADSHEET_ID"]
-        else:
-            # We're running locally, use environment variables
-            credentials_info = {
-                "type": os.getenv('GOOGLE_TYPE'),
-                "project_id": os.getenv('GOOGLE_PROJECT_ID'),
-                "private_key_id": os.getenv('GOOGLE_PRIVATE_KEY_ID'),
-                "private_key": os.getenv('GOOGLE_PRIVATE_KEY'),
-                "client_email": os.getenv('GOOGLE_CLIENT_EMAIL'),
-                "client_id": os.getenv('GOOGLE_CLIENT_ID'),
-                "auth_uri": os.getenv('GOOGLE_AUTH_URI'),
-                "token_uri": os.getenv('GOOGLE_TOKEN_URI'),
-                "auth_provider_x509_cert_url": os.getenv('GOOGLE_AUTH_PROVIDER_CERT_URL'),
-                "client_x509_cert_url": os.getenv('GOOGLE_CLIENT_CERT_URL'),
-                "universe_domain": os.getenv('GOOGLE_UNIVERSE_DOMAIN', "googleapis.com")
-            }
-            spreadsheet_id = os.getenv('GOOGLE_SHEETS_SPREADSHEET_ID')
-
-        if not spreadsheet_id:
-            raise Exception("Missing GOOGLE_SHEETS_SPREADSHEET_ID in configuration")
-            
-        # Clean up private key if needed (replace escaped newlines)
-        if credentials_info["private_key"] and "\\n" in credentials_info["private_key"]:
-            credentials_info["private_key"] = credentials_info["private_key"].replace("\\n", "\n")
+        # Get path to credentials file in the same directory as app.py
+        current_dir = os.path.dirname(os.path.dirname(os.path.abspath(__file__)))
+        credentials_path = os.path.join(current_dir, 'credentials1.json')  # Changed to credentials1.json
+        
+        if not os.path.exists(credentials_path):
+            raise Exception(f"Credentials file not found at {credentials_path}")
             
         # Validate required fields
         required_fields = ["type", "project_id", "private_key_id", "private_key", "client_email"]
@@ -96,14 +45,8 @@
     try:
         client = get_google_sheets_client()
         
-<<<<<<< HEAD
-        # Use the specific spreadsheet ID from secrets or env
-        spreadsheet_id = st.secrets["GOOGLE_SHEETS_SPREADSHEET_ID"] if hasattr(st, 'secrets') else os.getenv('GOOGLE_SHEETS_SPREADSHEET_ID')
-        spreadsheet = client.open_by_key(spreadsheet_id)
-=======
         # Use the specific spreadsheet ID
-        spreadsheet = client.open_by_key(os.getenv('GOOGLE_SHEETS_SPREADSHEET_ID'))
->>>>>>> 9e4e10c9
+        spreadsheet = client.open_by_key('1XsVFDulZvVm48TufEaVoNMkEj6-wA583lIuQz5odDiM')
         
         # Try to get the Teacher worksheet
         try:
@@ -132,13 +75,7 @@
     """Get or create the syllabus worksheet"""
     try:
         client = get_google_sheets_client()
-<<<<<<< HEAD
-        # Use spreadsheet ID from secrets or env
-        spreadsheet_id = st.secrets["GOOGLE_SHEETS_SPREADSHEET_ID"] if hasattr(st, 'secrets') else os.getenv('GOOGLE_SHEETS_SPREADSHEET_ID')
-        spreadsheet = client.open_by_key(spreadsheet_id)
-=======
-        spreadsheet = client.open_by_key(os.getenv('GOOGLE_SHEETS_SPREADSHEET_ID'))
->>>>>>> 9e4e10c9
+        spreadsheet = client.open_by_key('1XsVFDulZvVm48TufEaVoNMkEj6-wA583lIuQz5odDiM')
         
         try:
             worksheet = spreadsheet.worksheet('Syllabus')
@@ -391,165 +328,4 @@
         )
         
     except Exception as e:
-        raise Exception(f"Error saving analysis to sheets: {str(e)}")
-
-def get_or_create_subject_sheet(subject: str) -> gspread.Worksheet:
-    """Get or create a sheet for a specific subject"""
-    try:
-        client = get_google_sheets_client()
-<<<<<<< HEAD
-        # Use spreadsheet ID from secrets or env
-        spreadsheet_id = st.secrets["GOOGLE_SHEETS_SPREADSHEET_ID"] if hasattr(st, 'secrets') else os.getenv('GOOGLE_SHEETS_SPREADSHEET_ID')
-        spreadsheet = client.open_by_key(spreadsheet_id)
-=======
-        spreadsheet = client.open_by_key(os.getenv('GOOGLE_SHEETS_SPREADSHEET_ID'))
->>>>>>> 9e4e10c9
-        
-        # Try to get the subject worksheet
-        try:
-            worksheet = spreadsheet.worksheet(subject)
-        except gspread.WorksheetNotFound:
-            # Create subject worksheet if it doesn't exist
-            worksheet = spreadsheet.add_worksheet(
-                title=subject,
-                rows=1000,
-                cols=16  # Added column for roll number
-            )
-            # Set up headers for comprehensive student tracking
-            headers = [
-                'Date',
-                'Student Name',
-                'Roll Number',  # New column
-                'Assignment Title',
-                'Grade',
-                'Percentage',
-                'Summary',
-                'Strengths',
-                'Areas for Improvement',
-                'Key Topics Mastered',
-                'Topics Needing Work',
-                'Teacher Comments',
-                'AI Suggestions',
-                'Previous Performance Trend',
-                'Recommended Resources',
-                'Notes'
-            ]
-            worksheet.update('A1:P1', [headers])
-            
-            # Format header row
-            worksheet.format('A1:P1', {
-                "backgroundColor": {"red": 0.9, "green": 0.9, "blue": 0.9},
-                "horizontalAlignment": "CENTER",
-                "textFormat": {"bold": True}
-            })
-            
-            # Set column widths using resize_column
-            try:
-                worksheet.resize(cols=16)  # Ensure we have enough columns
-                # Set specific column widths (pixel values are approximate)
-                col_widths = {
-                    'B': 250,  # Student Name
-                    'C': 150,  # Roll Number
-                    'D': 300,  # Assignment Title
-                    'G': 400,  # Summary
-                    'H': 300,  # Strengths
-                    'I': 300   # Areas for Improvement
-                }
-                
-                for col, width in col_widths.items():
-                    col_index = ord(col) - ord('A') + 1
-                    worksheet.update_column_properties(col_index, {
-                        "pixelSize": width
-                    })
-            except Exception as e:
-                print(f"Warning: Could not set column widths: {str(e)}")
-                # Continue even if column resizing fails
-            
-        return worksheet
-        
-    except Exception as e:
-        raise Exception(f"Error accessing Google Sheets for subject {subject}: {str(e)}")
-
-def save_grading_result(
-    student_name: str,
-    roll_number: str,
-    subject: str,
-    grading_data: Dict[str, Any],
-    assignment_title: str
-) -> bool:
-    """Save assignment grading results to subject-specific sheet"""
-    try:
-        worksheet = get_or_create_subject_sheet(subject)
-        
-        # Get student's previous performance data
-        previous_data = get_student_subject_history(student_name, subject)
-        performance_trend = analyze_performance_trend(previous_data) if not previous_data.empty else "First submission"
-        
-        # Prepare row data
-        row_data = [
-            datetime.now().strftime('%Y-%m-%d %H:%M:%S'),
-            student_name,
-            roll_number,
-            assignment_title,
-            grading_data.get('grade', 'N/A'),
-            grading_data.get('percentage', '0%'),
-            grading_data.get('summary', 'No summary available'),
-            ', '.join([s for s in grading_data.get('strengths', []) if s]),
-            ', '.join([i for i in grading_data.get('improvements', []) if i]),
-            ', '.join([q['question_text'] for q in grading_data.get('questions', []) 
-                      if q.get('evaluation', {}).get('correctness') == 'correct']),
-            ', '.join([q['question_text'] for q in grading_data.get('questions', []) 
-                      if q.get('evaluation', {}).get('correctness') == 'incorrect']),
-            '',  # Teacher comments (blank initially)
-            ', '.join(grading_data.get('improvement_plan', {}).get('recommended_practice', [])),
-            performance_trend,
-            ', '.join(grading_data.get('improvement_plan', {}).get('resources', [])),
-            ''   # Notes (blank initially)
-        ]
-        
-        # Append new row
-        worksheet.append_row(row_data)
-        return True
-        
-    except Exception as e:
-        raise Exception(f"Error saving grading results to sheets: {str(e)}")
-
-def get_student_subject_history(student_name: str, subject: str) -> pd.DataFrame:
-    """Retrieve student's historical data for a specific subject"""
-    try:
-        worksheet = get_or_create_subject_sheet(subject)
-        records = worksheet.get_all_records()
-        df = pd.DataFrame(records)
-        if not df.empty:
-            # Filter by both student name and roll number if available
-            return df[df['Student Name'] == student_name]
-        return df
-    except Exception as e:
-        raise Exception(f"Error retrieving student subject history: {str(e)}")
-
-def analyze_performance_trend(history_df: pd.DataFrame) -> str:
-    """Analyze student's performance trend from historical data"""
-    if history_df.empty:
-        return "No previous data"
-        
-    try:
-        # Convert percentage strings to float values
-        percentages = history_df['Percentage'].str.rstrip('%').astype(float)
-        
-        if len(percentages) < 2:
-            return "Not enough data for trend analysis"
-            
-        # Calculate trend
-        recent_avg = percentages.tail(2).mean()
-        older_avg = percentages.head(len(percentages) - 2).mean() if len(percentages) > 2 else percentages.iloc[0]
-        
-        diff = recent_avg - older_avg
-        if diff > 5:
-            return "Improving"
-        elif diff < -5:
-            return "Declining"
-        else:
-            return "Stable"
-            
-    except Exception:
-        return "Unable to calculate trend"+        raise Exception(f"Error saving analysis to sheets: {str(e)}")